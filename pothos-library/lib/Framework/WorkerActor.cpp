--- conflicted
+++ resolved
@@ -14,30 +14,31 @@
 {
     WorkerActorLock<WorkerActor> lock(this);
 
+    auto inputPort = subscriberPortBlock->input(subscriberPortName);
     //create the message
-    PortSubscriber port;
-    if (action.find("INPUT") != std::string::npos) port.inputPort = subscriberPortBlock->input(subscriberPortName);
-    if (action.find("OUTPUT") != std::string::npos) port.outputPort = subscriberPortBlock->output(subscriberPortName);
-    port.block = subscriberPortBlock;
+    //PortSubscriber port;
+    //if (action.find("INPUT") != std::string::npos) port.inputPort = subscriberPortBlock->input(subscriberPortName);
+    //if (action.find("OUTPUT") != std::string::npos) port.outputPort = subscriberPortBlock->output(subscriberPortName);
+    //port.block = subscriberPortBlock;
 
     //extract the list of subscribers
-    std::vector<PortSubscriber> *subscribers = nullptr;
-    if (action.find("INPUT") != std::string::npos)
-    {
-        assert(port.inputPort != nullptr);
+    std::vector<InputPort *> *subscribers = nullptr;
+    //if (action.find("INPUT") != std::string::npos)
+    {
+        //assert(port.inputPort != nullptr);
         auto &port = getOutput(myPortName, __FUNCTION__);
-        subscribers = &port._impl->subscribers;
-    }
-    if (action.find("OUTPUT") != std::string::npos)
-    {
-        assert(port.outputPort != nullptr);
-        auto &port = getInput(myPortName, __FUNCTION__);
-        subscribers = &port._impl->subscribers;
+        subscribers = &port._subscribers;
+    }
+    //if (action.find("OUTPUT") != std::string::npos)
+    {
+        //assert(port.outputPort != nullptr);
+        //auto &port = getInput(myPortName, __FUNCTION__);
+        //subscribers = &port._subscribers;
     }
     assert(subscribers != nullptr);
 
     //locate the subscriber in the list
-    auto sub = port;
+    auto sub = inputPort;
     auto it = std::find(subscribers->begin(), subscribers->end(), sub);
     const bool found = it != subscribers->end();
 
@@ -45,15 +46,7 @@
     if (action == "SUBINPUT")
     {
         if (found) throw PortAccessError("Pothos::WorkerActor::handleSubscriberPortMessage("+action+")",
-            Poco::format("input %s subscription exsists in output port %s", port.inputPort->name(), myPortName));
-        subscribers->push_back(sub);
-    }
-
-    //subscriber is an output, add to the input subscribers list
-    if (action == "SUBOUTPUT")
-    {
-        if (found) throw PortAccessError("Pothos::WorkerActor::handleSubscriberPortMessage("+action+")",
-            Poco::format("output %s subscription exsists in input port %s", port.outputPort->name(), myPortName));
+            Poco::format("input %s subscription exsists in output port %s", inputPort->name(), myPortName));
         subscribers->push_back(sub);
     }
 
@@ -61,15 +54,7 @@
     if (action == "UNSUBINPUT")
     {
         if (not found) throw PortAccessError("Pothos::WorkerActor::handleSubscriberPortMessage("+action+")",
-            Poco::format("input %s subscription missing from output port %s", port.inputPort->name(), myPortName));
-        subscribers->erase(it);
-    }
-
-    //unsubscriber is an output, remove from the inputs subscribers list
-    if (action == "UNSUBOUTPUT")
-    {
-        if (not found) throw PortAccessError("Pothos::WorkerActor::handleSubscriberPortMessage("+action+")",
-            Poco::format("output %s subscription missing from input port %s", port.outputPort->name(), myPortName));
+            Poco::format("input %s subscription missing from output port %s", inputPort->name(), myPortName));
         subscribers->erase(it);
     }
 
@@ -122,44 +107,25 @@
     {
         auto &port = *entry.second;
         if ( //handle read before wite port if specified
-<<<<<<< HEAD
-            port._impl->readBeforeWritePort != nullptr and
-            port.dtype().size() == port._impl->readBeforeWritePort->dtype().size() and
-            (port._buffer = port._impl->readBeforeWritePort->_impl->bufferAccumulatorFront()).useCount() == 2 //2 -> accumulator + this assignment
-        ) port._impl->_bufferFromManager = false;
-        else if (port._impl->bufferManagerEmpty())
-=======
             port._readBeforeWritePort != nullptr and
             port.dtype().size() == port._readBeforeWritePort->dtype().size() and
-            (port._buffer = port._readBeforeWritePort->_bufferAccumulator.front()).useCount() == 2 //2 -> unique + this assignment
+            (port._buffer = port._readBeforeWritePort->bufferAccumulatorFront()).useCount() == 2 //2 -> accumulator + this assignment
         ) port._bufferFromManager = false;
-        else if (not port._bufferManager or port._bufferManager->empty())
->>>>>>> 7cb0d2e3
+        else if (port.bufferManagerEmpty())
         {
             port._buffer = BufferChunk::null();
             port._bufferFromManager = false;
         }
         else
         {
-<<<<<<< HEAD
-            port._buffer = port._impl->bufferManagerFront();
-            port._impl->_bufferFromManager = true;
+            port._buffer = port.bufferManagerFront();
+            port._bufferFromManager = true;
         }
         port._buffer.dtype = port.dtype(); //always copy from port's dtype setting
-        assert(not port._impl->_bufferFromManager or port._buffer == port._impl->bufferManagerFront());
+        assert(not port._bufferFromManager or port._buffer == port.bufferManagerFront());
         port._elements = port._buffer.elements();
         if (port._elements == 0 and not port.isSignal()) allOutputsReady = false;
-        if (port._impl->tokenManagerEmpty()) allOutputsReady = false;
-=======
-            port._buffer = port._bufferManager->front();
-            port._bufferFromManager = true;
-        }
-        port._buffer.dtype = port.dtype(); //always copy from port's dtype setting
-        assert(not port._bufferFromManager or port._buffer == port._bufferManager->front());
-        port._elements = port._buffer.elements();
-        if (port._elements == 0 and not port.isSignal()) allOutputsReady = false;
-        if (not port._tokenManager or port._tokenManager->empty()) allOutputsReady = false;
->>>>>>> 7cb0d2e3
+        if (port.tokenManagerEmpty()) allOutputsReady = false;
         port._pendingElements = 0;
         if (port.index() != -1)
         {
@@ -176,11 +142,11 @@
     for (auto &entry : this->inputs)
     {
         auto &port = *entry.second;
-        if (not port._impl->slotCallsEmpty())
+        if (not port.slotCallsEmpty())
         {
             POTHOS_EXCEPTION_TRY
             {
-                const auto args =  port._impl->slotCallsPop();
+                const auto args =  port.slotCallsPop().extract<ObjectVector>();
                 block->opaqueCallHandler(port.name(), args.data(), args.size());
             }
             POTHOS_EXCEPTION_CATCH(const Exception &ex)
@@ -190,19 +156,11 @@
         }
         //perform minimum reserve accumulator require to recover from possible element fragmentation
         const size_t requireElems = std::max<size_t>(1, port._reserveElements);
-<<<<<<< HEAD
-        port._impl->bufferAccumulatorRequire(requireElems*port.dtype().size());
-        port._buffer = port._impl->bufferAccumulatorFront();
+        port.bufferAccumulatorRequire(requireElems*port.dtype().size());
+        port._buffer = port.bufferAccumulatorFront();
         port._elements = port._buffer.length/port.dtype().size();
         if (port._elements < port._reserveElements) allInputsReady = false;
-        if (not port._impl->asyncMessagesEmpty()) hasInputMessage = true;
-=======
-        port._bufferAccumulator.require(requireElems*port.dtype().size());
-        port._buffer = port._bufferAccumulator.front();
-        port._elements = port._buffer.get().length/port.dtype().size();
-        if (port._elements < port._reserveElements) allInputsReady = false;
-        if (not port._asyncMessages.empty()) hasInputMessage = true;
->>>>>>> 7cb0d2e3
+        if (not port.asyncMessagesEmpty()) hasInputMessage = true;
         port._pendingElements = 0;
         port._labelIter = port._inlineMessages;
         if (port.index() != -1)
@@ -269,21 +227,12 @@
         //pop the consumed bytes from the accumulator
         if (bytes != 0)
         {
-<<<<<<< HEAD
-            if (bytes > port._impl->bufferAccumulatorTotalBytes())
+            if (bytes > port.bufferAccumulatorTotalBytes())
             {
                 poco_error_f4(Poco::Logger::get("Pothos.Block.consume"), "%s[%s] overconsumed %d bytes, %d available",
-                    block->getName(), port.name(), int(bytes), int(port._impl->bufferAccumulatorTotalBytes()));
-            }
-            else port._impl->bufferAccumulatorPop(bytes, port._pendingElements);
-=======
-            if (bytes > port._bufferAccumulator.getTotalBytesAvailable())
-            {
-                poco_error_f4(Poco::Logger::get("Pothos.Block.consume"), "%s[%s] overconsumed %d bytes, %d available",
-                    block->getName(), port.name(), int(bytes), int(port._bufferAccumulator.getTotalBytesAvailable()));
-            }
-            else port._bufferAccumulator.pop(bytes);
->>>>>>> 7cb0d2e3
+                    block->getName(), port.name(), int(bytes), int(port.bufferAccumulatorTotalBytes()));
+            }
+            else port.bufferAccumulatorPop(bytes, port._pendingElements);
         }
         port._buffer = BufferChunk::null(); //clear reference
 
@@ -324,28 +273,22 @@
                     poco_error_f4(Poco::Logger::get("Pothos.Block.produce"), "%s[%s] overproduced %d bytes, %d available",
                         block->getName(), port.name(), int(buffer.length), int(buffer.getBuffer().getLength()));
                 }
-<<<<<<< HEAD
-                else port._impl->bufferManagerPop(buffer.length);
-=======
-                else port._bufferManager->pop(buffer.length);
->>>>>>> 7cb0d2e3
+                else port.bufferManagerPop(buffer.length);
             }
             port.postBuffer(buffer);
         }
         port._buffer = BufferChunk::null(); //clear reference
 
-<<<<<<< HEAD
         //sort the posted labels in case the user posted out of order
-        auto &postedLabels = port._impl->postedLabels;
-        auto &postedBuffers = port._impl->postedBuffers;
+        auto &postedLabels = port._postedLabels;
+        auto &postedBuffers = port._postedBuffers;
         if (not postedLabels.empty()) std::sort(postedLabels.begin(), postedLabels.end());
 
         //send the outgoing labels with buffers
-        for (const auto &subscriber : port._impl->subscribers)
-        {
-            subscriber.inputPort->_impl->bufferLabelPush(
-                *subscriber.inputPort, postedLabels, postedBuffers);
-            subscriber.block->_actor->flagChange();
+        for (const auto &subscriber : port._subscribers)
+        {
+            subscriber->bufferLabelPush(postedLabels, postedBuffers);
+            subscriber->_actor->flagChange();
         }
 
         //clear posted labels
@@ -358,34 +301,6 @@
             elemsDequeued += buffer.elements();
             bytesDequeued += buffer.length;
             postedBuffers.pop_front();
-=======
-        //send the outgoing labels with buffers
-        auto &postedLabels = port._postedLabels;
-        if (not postedLabels.empty())
-        {
-            std::sort(postedLabels.begin(), postedLabels.end());
-            LabeledBuffersMessage message;
-            std::swap(message.labels, postedLabels);
-            while (not port._postedBuffers.empty())
-            {
-                auto &buffer = port._postedBuffers.front();
-                elemsDequeued += buffer.elements();
-                bytesDequeued += buffer.length;
-                message.buffers.push_back(buffer);
-                port._postedBuffers.pop_front();
-            }
-            this->sendOutputPortMessage(port._subscribers, message);
-        }
-
-        //send the external buffers in the queue
-        while (not port._postedBuffers.empty())
-        {
-            auto &buffer = port._postedBuffers.front();
-            elemsDequeued += buffer.elements();
-            bytesDequeued += buffer.length;
-            this->sendOutputPortMessage(port._subscribers, buffer);
-            port._postedBuffers.pop_front();
->>>>>>> 7cb0d2e3
         }
 
         //add produced bytes into total
